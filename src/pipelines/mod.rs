--- conflicted
+++ resolved
@@ -1,22 +1,10 @@
-<<<<<<< HEAD
-pub mod pipeline_basic;
-
-pub struct Magic2DPipelineSdfGiParams {}
-pub struct Magic2DPipelineBasicPlusParams {}
-pub struct Magic2DPipelineBasicParams {}
-pub struct Magic2DPipelineRadianceCascadeGiParams {}
-=======
-mod pipeline_low;
-
 pub struct Magic2DPipelineHighParams {}
 pub struct Magic2DPipelineMediumParams {}
 pub struct Magic2DPipelineLowParams {}
->>>>>>> b04dce03
 
 pub enum Magic2DPipelineParams
 {
-    Basic(Magic2DPipelineBasicParams), // Only direct light and no shadows.
-    BasicPlus(Magic2DPipelineBasicPlusParams), // Direct light + SDF-based shadows.
-    SdfGi(Magic2DPipelineSdfGiParams), // Direct light + SDF-based GI.
-    RadianceCascadeGi(Magic2DPipelineRadianceCascadeGiParams), // Direct light + RC-based GI.
+    High(Magic2DPipelineHighParams), // Direct + indirect light with SDF-based occlusion.
+    Medium(Magic2DPipelineMediumParams), // Direct light + SDF-based occlusion.
+    Low(Magic2DPipelineLowParams),   // Only direct light and no occlusion.
 }