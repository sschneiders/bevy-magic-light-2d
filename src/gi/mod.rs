use bevy::prelude::*;
use bevy::render::extract_resource::ExtractResourcePlugin;
use bevy::render::render_graph::{self, RenderGraph, RenderLabel};
use bevy::render::render_resource::*;
use bevy::render::renderer::RenderContext;
use bevy::render::{Render, RenderApp, RenderStartup, RenderSystems};
use bevy::shader::load_shader_library;
use bevy::sprite_render::Material2dPlugin;
use bevy::window::{PrimaryWindow, WindowResized};



use self::pipeline::GiTargets;
use crate::gi::compositing::{setup_post_processing_camera, CameraTargets, PostProcessingMaterial, PostProcessingMaterialState, refresh_post_processing_material_on_gi_ready};
use crate::gi::constants::{POST_PROCESSING_MATERIAL, POST_PROCESSING_RECT};
use crate::gi::pipeline::{
    system_queue_bind_groups,
    system_setup_gi_pipeline,
    GiTargetsWrapper,
    LightPassPipeline,
    LightPassPipelineBindGroups,
};
use crate::gi::pipeline_assets::{
    system_extract_pipeline_assets,
    system_load_embedded_shader_dependencies,
    system_prepare_pipeline_assets,
    EmbeddedShaderDependencies,
    LightPassPipelineAssets,
};
use crate::gi::resource::ComputedTargetSizes;
use crate::prelude::BevyMagicLight2DSettings;

mod constants;
mod pipeline;
mod pipeline_assets;
mod types_gpu;

pub mod camera_viewer;
pub mod compositing;
pub mod render_layer;
pub mod resource;
pub mod types;
pub mod util;

const WORKGROUP_SIZE: u32 = 8;

pub struct BevyMagicLight2DPlugin;

#[derive(Debug, Hash, PartialEq, Eq, Clone, RenderLabel)]
pub struct LightPass2DRenderLabel;

impl Plugin for BevyMagicLight2DPlugin
{
    fn build(&self, app: &mut App)
    {
        app.add_plugins((
            ExtractResourcePlugin::<GiTargetsWrapper>::default(),
            Material2dPlugin::<PostProcessingMaterial>::default(),
            bevy_egui::EguiPlugin::default(),
        ))
        .init_resource::<CameraTargets>()
        .init_resource::<PostProcessingMaterialState>()
        .init_resource::<GiTargetsWrapper>()
        .init_resource::<BevyMagicLight2DSettings>()
        .init_resource::<ComputedTargetSizes>()
        .init_resource::<EmbeddedShaderDependencies>()
        .add_systems(
            PreStartup,
            (
                system_load_embedded_shader_dependencies,
                detect_target_sizes,
                system_setup_gi_pipeline.after(detect_target_sizes),
                setup_post_processing_camera.after(system_setup_gi_pipeline),
            )
                .chain(),
        )
        .add_systems(PreUpdate, handle_window_resize)
<<<<<<< HEAD
        .add_systems(Update, refresh_post_processing_material_on_gi_ready);

        embedded_asset!(app, "shaders/gi_attenuation.wgsl");
        embedded_asset!(app, "shaders/gi_camera.wgsl");
        embedded_asset!(app, "shaders/gi_halton.wgsl");
        embedded_asset!(app, "shaders/gi_math.wgsl");
        embedded_asset!(app, "shaders/gi_post_processing.wgsl");
        embedded_asset!(app, "shaders/gi_raymarch.wgsl");
        embedded_asset!(app, "shaders/gi_sdf.wgsl");
        embedded_asset!(app, "shaders/gi_ss_blend.wgsl");
        embedded_asset!(app, "shaders/gi_ss_bounce.wgsl");
        embedded_asset!(app, "shaders/gi_ss_filter.wgsl");
        embedded_asset!(app, "shaders/gi_ss_probe.wgsl");
        embedded_asset!(app, "shaders/gi_types.wgsl");
=======
        .add_systems(PostUpdate, 
            (
                update_post_processing_material
                    .run_if(resource_changed::<GiTargetsWrapper>)
                    .after(handle_window_resize),
                update_post_processing_material
                    .run_if(resource_changed::<CameraTargets>)
                    .after(handle_window_resize),
            )
        );

        load_shader_library!(app, "shaders/gi_attenuation.wgsl");
        load_shader_library!(app, "shaders/gi_camera.wgsl");
        load_shader_library!(app, "shaders/gi_halton.wgsl");
        load_shader_library!(app, "shaders/gi_math.wgsl");
        load_shader_library!(app, "shaders/gi_post_processing.wgsl");
        load_shader_library!(app, "shaders/gi_raymarch.wgsl");
        load_shader_library!(app, "shaders/gi_sdf.wgsl");
        load_shader_library!(app, "shaders/gi_ss_blend.wgsl");
        load_shader_library!(app, "shaders/gi_ss_bounce.wgsl");
        load_shader_library!(app, "shaders/gi_ss_filter.wgsl");
        load_shader_library!(app, "shaders/gi_ss_probe.wgsl");
        load_shader_library!(app, "shaders/gi_types.wgsl");
>>>>>>> 908d4980

        let render_app = app.sub_app_mut(RenderApp);
        render_app
            .add_systems(ExtractSchedule, system_extract_pipeline_assets)
            .add_systems(
                RenderStartup,
                (
                    init_light_pass_pipeline,
                    init_light_pass_pipeline_assets,
                    init_computed_target_sizes,
                )
                    .chain(),
            )
            .add_systems(
                Render,
                (
                    system_prepare_pipeline_assets.in_set(RenderSystems::Prepare),
                    system_queue_bind_groups.in_set(RenderSystems::Queue),
                ),
            );

        let mut render_graph = render_app.world_mut().resource_mut::<RenderGraph>();
        render_graph.add_node(LightPass2DRenderLabel, LightPass2DNode::default());
        render_graph.add_node_edge(
            LightPass2DRenderLabel,
            bevy::render::graph::CameraDriverLabel,
        )
    }
}

#[derive(Default)]
struct LightPass2DNode {}

#[rustfmt::skip]
#[allow(clippy::too_many_arguments)]
pub fn handle_window_resize(

    mut assets_mesh:     ResMut<Assets<Mesh>>,
    mut assets_material: ResMut<Assets<PostProcessingMaterial>>,
    mut assets_image:    ResMut<Assets<Image>>,

    query_window: Query<&Window, With<PrimaryWindow>>,

        res_plugin_config:      Res<BevyMagicLight2DSettings>,
    mut res_target_sizes:       ResMut<ComputedTargetSizes>,
    mut res_gi_targets_wrapper: ResMut<GiTargetsWrapper>,
    mut res_camera_targets:     ResMut<CameraTargets>,

    mut window_resized_evr: MessageReader<WindowResized>,
) {
    for _ in window_resized_evr.read() {
        let window = query_window
            .single()
            .expect("Expected exactly one primary window");

        *res_target_sizes =
            ComputedTargetSizes::from_window(window, &res_plugin_config.target_scaling_params);

        if !res_target_sizes.is_valid() {
            // Window might be minimized, skip updating resources.
            return;
        }
        
        let _ = assets_mesh.insert(
            POST_PROCESSING_RECT.id(),
            Mesh::from(bevy::math::primitives::Rectangle::new(
                res_target_sizes.primary_target_size.x,
                res_target_sizes.primary_target_size.y,
            )),
        );

        // IMPORTANT: Update GI targets and camera targets BEFORE recreating the material
        // to ensure the post-processing material references the correct texture handles
        *res_gi_targets_wrapper = GiTargetsWrapper{targets: Some(GiTargets::create(&mut assets_image, &res_target_sizes))};
        res_camera_targets.update_handles(&mut assets_image, &res_target_sizes);

        // Now recreate the post-processing material with updated texture handles
        let _ = assets_material.insert(
            POST_PROCESSING_MATERIAL.id(),
            PostProcessingMaterial::create(&res_camera_targets, &res_gi_targets_wrapper),
        );
    }
}

#[rustfmt::skip]
pub fn detect_target_sizes(
        query_window:      Query<&Window, With<PrimaryWindow>>,

        res_plugin_config: Res<BevyMagicLight2DSettings>,
    mut res_target_sizes:  ResMut<ComputedTargetSizes>,
)
{
    let window = query_window.single().expect("Expected exactly one primary window");
    *res_target_sizes = ComputedTargetSizes::from_window(window, &res_plugin_config.target_scaling_params);
}

impl render_graph::Node for LightPass2DNode
{
    fn update(&mut self, _world: &mut World) {}

    /// Execute the GI compute pass
    /// 
    /// This render graph node runs the complete global illumination pipeline:
    /// 1. SDF generation from light occluders
    /// 2. Screen space probe generation  
    /// 3. Light bounces from probes
    /// 4. Blending of direct/indirect light
    /// 5. Final filtering and cleanup
    /// 
    /// ## Robustness improvements:
    /// - Graceful handling of missing bind groups (normal during startup)
    /// - Pipeline cache validation before compute shader execution
    /// - Target size validation to prevent invalid workgroup dispatch
    /// - Early returns instead of panic when resources aren't ready
    /// - No warning spams during initialization
    #[rustfmt::skip]
    fn run(
        &self,
        _: &mut render_graph::RenderGraphContext,
        render_context: &mut RenderContext,
        world: &World,
    ) -> Result<(), render_graph::NodeRunError> {
        // Get required resources
        let pipeline_bind_groups = match world.get_resource::<LightPassPipelineBindGroups>() {
            Some(bind_groups) => {
                log::info!("LightPass2DNode: Bind groups found successfully");
                bind_groups
            },
            None => {
                // Bind groups not ready yet - this is normal during startup
                log::info!("LightPass2DNode: No bind groups available");
                return Ok(());
            }
        };

        let pipeline_cache = world.resource::<PipelineCache>();
        let pipeline = world.resource::<LightPassPipeline>();
        let target_sizes = world.resource::<ComputedTargetSizes>();
        
        // Validate target sizes are valid before proceeding
        if !target_sizes.is_valid() {
            return Ok(());
        }

        // Check if all compute pipelines are ready
        let compute_pipelines = match (
            pipeline_cache.get_compute_pipeline(pipeline.sdf_pipeline),
            pipeline_cache.get_compute_pipeline(pipeline.ss_probe_pipeline),
            pipeline_cache.get_compute_pipeline(pipeline.ss_bounce_pipeline),
            pipeline_cache.get_compute_pipeline(pipeline.ss_blend_pipeline),
            pipeline_cache.get_compute_pipeline(pipeline.ss_filter_pipeline),
        ) {
            (Some(sdf), Some(ss_probe), Some(ss_bounce), Some(ss_blend), Some(ss_filter)) => {
                (sdf, ss_probe, ss_bounce, ss_blend, ss_filter)
            }
            _ => {
                // Compute pipelines not ready yet - normal during startup
                return Ok(());
            }
        };

        let (sdf_pipeline, ss_probe_pipeline, ss_bounce_pipeline, ss_blend_pipeline, ss_filter_pipeline) = compute_pipelines;
        log::info!("LightPass2DNode: Got compute pipelines from cache");
        
        let sdf_w = target_sizes.sdf_target_usize.x;
        let sdf_h = target_sizes.sdf_target_usize.y;

        log::info!("LightPass2DNode: Beginning compute pass execution");
        let mut pass =
            render_context
                .command_encoder()
                .begin_compute_pass(&ComputePassDescriptor { label: Some("light_pass_2d"), ..default() });

        // SDF Pass
        {
            let grid_w = sdf_w / WORKGROUP_SIZE;
            let grid_h = sdf_h / WORKGROUP_SIZE;
            log::info!("LightPass2DNode: Dispatching SDF pass with workgroup size {}x{}", grid_w, grid_h);
            pass.set_bind_group(0, &pipeline_bind_groups.sdf_bind_group, &[]);
            pass.set_pipeline(sdf_pipeline);
            pass.dispatch_workgroups(grid_w, grid_h, 1);
        }

        // Screen Space Probe Pass
        {
            let grid_w = target_sizes.probe_grid_usize.x / WORKGROUP_SIZE;
            let grid_h = target_sizes.probe_grid_usize.y / WORKGROUP_SIZE;
            log::info!("LightPass2DNode: Dispatching probe pass with workgroup size {}x{}", grid_w, grid_h);
            pass.set_bind_group(0, &pipeline_bind_groups.ss_probe_bind_group, &[]);
            pass.set_pipeline(ss_probe_pipeline);
            pass.dispatch_workgroups(grid_w, grid_h, 1);
        }

        // Screen Space Bounce Pass
        {
            let grid_w = target_sizes.probe_grid_usize.x / WORKGROUP_SIZE;
            let grid_h = target_sizes.probe_grid_usize.y / WORKGROUP_SIZE;
            log::info!("LightPass2DNode: Dispatching bounce pass with workgroup size {}x{}", grid_w, grid_h);
            pass.set_bind_group(0, &pipeline_bind_groups.ss_bounce_bind_group, &[]);
            pass.set_pipeline(ss_bounce_pipeline);
            pass.dispatch_workgroups(grid_w, grid_h, 1);
        }

        // Screen Space Blend Pass
        {
            let grid_w = target_sizes.probe_grid_usize.x / WORKGROUP_SIZE;
            let grid_h = target_sizes.probe_grid_usize.y / WORKGROUP_SIZE;
            log::info!("LightPass2DNode: Dispatching blend pass with workgroup size {}x{}", grid_w, grid_h);
            pass.set_bind_group(0, &pipeline_bind_groups.ss_blend_bind_group, &[]);
            pass.set_pipeline(ss_blend_pipeline);
            pass.dispatch_workgroups(grid_w, grid_h, 1);
        }

        // Screen Space Filter Pass
        {
            let aligned = util::align_to_work_group_grid(target_sizes.primary_target_isize).as_uvec2();
            let grid_w = aligned.x / WORKGROUP_SIZE;
            let grid_h = aligned.y / WORKGROUP_SIZE;
            log::info!("LightPass2DNode: Dispatching filter pass with workgroup size {}x{}", grid_w, grid_h);
            pass.set_bind_group(0, &pipeline_bind_groups.ss_filter_bind_group, &[]);
            pass.set_pipeline(ss_filter_pipeline);
            pass.dispatch_workgroups(grid_w, grid_h, 1);
        }

        Ok(())
    }
}

// RenderStartup initialization functions for Bevy 0.17
fn init_light_pass_pipeline(mut commands: Commands)
{
    commands.init_resource::<LightPassPipeline>();
}

fn init_light_pass_pipeline_assets(mut commands: Commands)
{
    commands.init_resource::<LightPassPipelineAssets>();
}

fn init_computed_target_sizes(mut commands: Commands)
{
    commands.init_resource::<ComputedTargetSizes>();
}

/// Updates the post-processing material whenever GI targets are changed
/// This ensures the material always references the correct texture handles
fn update_post_processing_material(
    mut materials: ResMut<Assets<PostProcessingMaterial>>,
    camera_targets: Res<CameraTargets>,
    gi_targets_wrapper: Res<GiTargetsWrapper>,
) {
    log::debug!("Updating post-processing material due to GI targets change");
    
    // Ensure GI targets are initialized before updating material
    if gi_targets_wrapper.targets.is_none() {
        log::warn!("GI targets not initialized, skipping material update");
        return;
    }
    
    // Ensure camera targets are initialized
    if camera_targets.floor_target.is_none() || camera_targets.walls_target.is_none() || camera_targets.objects_target.is_none() {
        log::warn!("Camera targets not fully initialized, skipping material update");
        return;
    }
    
    // Recreate the material with updated texture handles
    let updated_material = PostProcessingMaterial::create(&camera_targets, &gi_targets_wrapper);
    let _ = materials.insert(POST_PROCESSING_MATERIAL.id(), updated_material);
    
    log::debug!("Post-processing material updated successfully");
}<|MERGE_RESOLUTION|>--- conflicted
+++ resolved
@@ -75,22 +75,7 @@
                 .chain(),
         )
         .add_systems(PreUpdate, handle_window_resize)
-<<<<<<< HEAD
-        .add_systems(Update, refresh_post_processing_material_on_gi_ready);
-
-        embedded_asset!(app, "shaders/gi_attenuation.wgsl");
-        embedded_asset!(app, "shaders/gi_camera.wgsl");
-        embedded_asset!(app, "shaders/gi_halton.wgsl");
-        embedded_asset!(app, "shaders/gi_math.wgsl");
-        embedded_asset!(app, "shaders/gi_post_processing.wgsl");
-        embedded_asset!(app, "shaders/gi_raymarch.wgsl");
-        embedded_asset!(app, "shaders/gi_sdf.wgsl");
-        embedded_asset!(app, "shaders/gi_ss_blend.wgsl");
-        embedded_asset!(app, "shaders/gi_ss_bounce.wgsl");
-        embedded_asset!(app, "shaders/gi_ss_filter.wgsl");
-        embedded_asset!(app, "shaders/gi_ss_probe.wgsl");
-        embedded_asset!(app, "shaders/gi_types.wgsl");
-=======
+        .add_systems(Update, refresh_post_processing_material_on_gi_ready)
         .add_systems(PostUpdate, 
             (
                 update_post_processing_material
@@ -114,7 +99,6 @@
         load_shader_library!(app, "shaders/gi_ss_filter.wgsl");
         load_shader_library!(app, "shaders/gi_ss_probe.wgsl");
         load_shader_library!(app, "shaders/gi_types.wgsl");
->>>>>>> 908d4980
 
         let render_app = app.sub_app_mut(RenderApp);
         render_app
