--- conflicted
+++ resolved
@@ -49,54 +49,30 @@
 {
     pub fn create(camera_targets: &CameraTargets, gi_targets_wrapper: &GiTargetsWrapper) -> Self
     {
-<<<<<<< HEAD
-        // Safely get GI targets - they might not be initialized yet during startup
-        let irradiance_image = gi_targets_wrapper
-            .targets
-            .as_ref()
-            .map(|targets| {
-                log::info!("GI targets available for post-processing material - using ss_filter_target");
-                targets.ss_filter_target.clone()
-            })
-            .unwrap_or_else(|| {
-                log::warn!("GI targets not yet available for post-processing material, using fallback");
-                camera_targets.floor_target.clone() // Fallback to floor texture
-            });
-
-        
-
-        Self {
-            floor_image:      camera_targets.floor_target.clone(),
-            walls_image:      camera_targets.walls_target.clone(),
-            objects_image:    camera_targets.objects_target.clone(),
-            irradiance_image,
-=======
         // Log texture handle information for debugging
         log::debug!("Creating PostProcessingMaterial with texture handles:");
         log::debug!("  floor_target: {:?}", camera_targets.floor_target);
         log::debug!("  walls_target: {:?}", camera_targets.walls_target);
         log::debug!("  objects_target: {:?}", camera_targets.objects_target);
         
-        if let Some(ref targets) = gi_targets_wrapper.targets {
-            log::debug!("  ss_filter_target: {:?}", targets.ss_filter_target);
-        } else {
-            log::error!("GI targets not initialized when creating PostProcessingMaterial!");
-        }
+        // Safely get GI targets - they might not be initialized yet during startup
+        let irradiance_image = gi_targets_wrapper
+            .targets
+            .as_ref()
+            .map(|targets| {
+                log::info!("GI targets available for post-processing material - using ss_filter_target: {:?}", targets.ss_filter_target);
+                targets.ss_filter_target.clone()
+            })
+            .unwrap_or_else(|| {
+                log::warn!("GI targets not yet available for post-processing material, using fallback floor target");
+                camera_targets.floor_target.clone()
+            });
 
         Self {
-            floor_image:      camera_targets.floor_target.clone()
-                .expect("Floor target must be initialized"),
-            walls_image:      camera_targets.walls_target.clone()
-                .expect("Walls target must be initialized"),
-            objects_image:    camera_targets.objects_target.clone()
-                .expect("Objects target must be initialized"),
-            irradiance_image: gi_targets_wrapper
-                .targets
-                .as_ref()
-                .expect("GI targets must be initialized")
-                .ss_filter_target
-                .clone(),
->>>>>>> 908d4980
+            floor_image:      camera_targets.floor_target.clone(),
+            walls_image:      camera_targets.walls_target.clone(),
+            objects_image:    camera_targets.objects_target.clone(),
+            irradiance_image,
         }
     }
 }
