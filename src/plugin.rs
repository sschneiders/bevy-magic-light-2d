--- conflicted
+++ resolved
@@ -1,4 +1,4 @@
-use bevy::app::{App, PreStartup};
+use bevy::app::App;
 use bevy::prelude::Plugin;
 
 use crate::pipelines::Magic2DPipelineParams;
@@ -15,18 +15,8 @@
 
 impl Plugin for Magic2DPlugin
 {
-<<<<<<< HEAD
-    fn build(&self, _app: &mut App) {}
-=======
     fn build(&self, app: &mut App)
     {
-        app.add_plugins(()); // TODO(zaycev): add material plugins.
-        app.add_systems((
-            PreStartup,
-            (
-
-            )
-        ))
+        todo!()
     }
->>>>>>> b04dce03
 }